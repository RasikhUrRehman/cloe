--- conflicted
+++ resolved
@@ -247,7 +247,6 @@
 #         agent = session_manager.get_session(session_id)
 #         summary = agent.get_conversation_summary()
         
-<<<<<<< HEAD
 #         # Get chat history from Xano
 #         chat_history = []
 #         xano_client = get_xano_client()
@@ -316,76 +315,6 @@
 #     """
 #     try:
 #         session_manager = get_session_manager()
-=======
-        # Get chat history from Xano
-        chat_history = []
-        xano_client = get_xano_client()
-        if agent.session_state.engagement and agent.session_state.engagement.xano_session_id:
-            messages = xano_client.get_messages_by_session_id(
-                agent.session_state.engagement.xano_session_id
-            )
-            if messages:
-                for msg in messages:
-                    chat_history.append({
-                        "role": "human" if msg.get("MsgCreator") == "User" else "ai",
-                        "content": msg.get("MsgContent", ""),
-                        "timestamp": msg.get("created_at", datetime.utcnow().isoformat())
-                    })
-
-        # Prepare state data
-        engagement_data = None
-        if agent.session_state.engagement:
-            engagement_data = agent.session_state.engagement.model_dump()
-
-        qualification_data = None
-        if agent.session_state.qualification:
-            qualification_data = agent.session_state.qualification.model_dump()
-
-        application_data = None
-        if agent.session_state.application:
-            application_data = agent.session_state.application.model_dump()
-
-        verification_data = None
-        if agent.session_state.verification:
-            verification_data = agent.session_state.verification.model_dump()
-
-        job_details = None
-        if agent.session_state.engagement and agent.session_state.engagement.job_details:
-            job_details = agent.session_state.engagement.job_details
-
-        return SessionDetailsResponse(
-            session_id=agent.session_state.session_id,
-            xano_session_id=agent.session_state.engagement.xano_session_id if agent.session_state.engagement else None,
-            current_stage=agent.session_state.current_stage.value,
-            created_at=agent.session_state.created_at,
-            updated_at=agent.session_state.updated_at,
-            engagement=engagement_data,
-            qualification=qualification_data,
-            application=application_data,
-            verification=verification_data,
-            chat_history=chat_history,
-            job_details=job_details,
-            status={
-                "engagement_complete": summary["engagement_complete"],
-                "qualification_complete": summary["qualification_complete"],
-                "application_complete": summary["application_complete"],
-                "ready_for_verification": summary["ready_for_verification"],
-            }
-        )
-    except Exception as e:
-        logger.error(f"Error getting session details: {e}")
-        raise HTTPException(status_code=500, detail=f"Failed to get session details: {str(e)}")
-
-
-@router.patch("/{session_id}")
-async def update_session(session_id: str, request: SessionUpdateRequest):
-    """
-    Update session status or candidate info in Xano.
-    Returns 404 if the session does not exist.
-    """
-    try:
-        session_manager = get_session_manager()
->>>>>>> 259adeb4
         
 #         if not session_manager.has_session(session_id):
 #             raise HTTPException(status_code=404, detail=f"Session {session_id} not found")
@@ -398,21 +327,10 @@
 #         xano_client = get_xano_client()
 #         update_data = {}
         
-<<<<<<< HEAD
 #         if request.status:
 #             update_data["Status"] = request.status
 #         if request.candidate_id:
 #             update_data["candidate_id"] = request.candidate_id
-=======
-        if request.status:
-            update_data["Status"] = request.status
-        if request.candidate_name:
-            update_data["candidate_name"] = request.candidate_name
-        if request.candidate_email:
-            update_data["candidate_email"] = request.candidate_email
-        if request.candidate_phone:
-            update_data["candidate_phone"] = request.candidate_phone
->>>>>>> 259adeb4
         
 #         if update_data:
 #             result = xano_client.update_session(
